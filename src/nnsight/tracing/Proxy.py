from __future__ import annotations

import inspect
import operator
import weakref
from typing import TYPE_CHECKING, Any, Callable, Union

from typing_extensions import Self

from .. import util

if TYPE_CHECKING:
    from .Node import Node


class Proxy:
    """Proxy objects are the actual objects that interact with operations in order to update the graph to create new Nodes.

    The operations that are traceable on base Proxy objects are many python built-in and magic methods, as well as implementing __torch_function__ to trace torch operations.

    Attributes:
        node (Node): This proxy's node.
    """

    def __getstate__(self):
        return self.__dict__

    def __setstate__(self, d: dict):
        self.__dict__ = d

    @staticmethod
    def proxy_call(callable: Callable, *args, **kwargs) -> Self:
        return callable(*args, **kwargs)

    def __init__(self, node: "Node") -> None:

        self.__dict__["node"] = node

        self.node: "Node"
        self.node.proxy = weakref.proxy(self)

    @property
    def value(self) -> Any:
        """Property to return the value of this proxy's node.

        Returns:
            Any: The stored value of the proxy, populated during execution of the model.
        """

        return self.node.value

    def __str__(self) -> str:

        if not self.node.attached():

            return str(self.value)

        return f"{type(self).__name__} ({self.node.name}): {self.node.proxy_value if self.node.proxy_value is not inspect._empty else ''}"

    def __repr__(self) -> str:

        if not self.node.attached():

            return repr(self.value)

        return str(self)

    def __call__(self, *args, **kwargs) -> Self:
        """
        Calling a Proxy object just creates a Proxy.proxy_call operation.

        Returns:
            Proxy: New call proxy.
        """

        return self.node.create(
            target=Proxy.proxy_call,
            args=[self.node] + list(args),
            kwargs=kwargs,
        )

    def __getitem__(self, key: Union[Proxy, Any]) -> Self:
        return self.node.create(
            target=operator.getitem,
            args=[self.node, key],
        )

    def __setitem__(self, key: Union[Proxy, Any], value: Union[Self, Any]) -> None:
        self.node.create(
            target=operator.setitem,
            args=[self.node, key, value],
        )

    def __getattr__(self, key: Union[Proxy, Any]) -> Self:
        return self.node.create(
            target=util.fetch_attr,
            args=[self.node, key],
        )

    def __setattr__(self, key: Union[Proxy, Any], value: Union[Self, Any]) -> None:

        if key == "__dict__":

            super().__setattr__(key, value)

            return

        return self.node.create(
            target=setattr,
            args=[self.node, key, value],
        )

    def __len__(self) -> Self:
        return self.node.create(
            target=len,
            args=[self.node],
        )

    def __abs__(self) -> Self:
        return self.node.create(
            target=operator.abs,
            args=[self.node],
        )

    def __invert__(self) -> Self:
        return self.node.create(
            target=operator.invert,
            args=[self.node],
        )

    def __neg__(self) -> Self:
        return self.node.create(
            target=operator.neg,
            args=[self.node],
        )

    def __index__(self) -> Self:
        return self.node.create(target=operator.index, args=[self.node])

    def __add__(self, other: Union[Proxy, Any]) -> Self:
        return self.node.create(
            target=operator.add,
            args=[self.node, other],
        )

    def __radd__(self, other: Union[Proxy, Any]) -> Self:
        return self.node.create(
            target=operator.add,
            args=[other, self.node],
        )

    def __sub__(self, other: Union[Proxy, Any]) -> Self:
        return self.node.create(
            target=operator.sub,
            args=[self.node, other],
        )

    def __rsub__(self, other: Union[Proxy, Any]) -> Self:
        return self.node.create(
            target=operator.sub,
            args=[other, self.node],
        )

    def __pow__(self, other: Union[Proxy, Any]) -> Self:
        return self.node.create(
            target=operator.pow,
            args=[self.node, other],
        )

    def __rpow__(self, other: Union[Proxy, Any]) -> Self:
        return self.node.create(
            target=operator.pow,
            args=[other, self.node],
        )

    def __mul__(self, other: Union[Proxy, Any]) -> Self:
        return self.node.create(
            target=operator.mul,
            args=[self.node, other],
        )

    def __rmul__(self, other: Union[Proxy, Any]) -> Self:
        return self.node.create(
            target=operator.mul,
            args=[other, self.node],
        )

    def __mod__(self, other: Union[Proxy, Any]) -> Self:
        return self.node.create(
            target=operator.mod,
            args=[self.node, other],
        )

    def __rmod__(self, other: Union[Proxy, Any]) -> Self:
        return self.node.create(
            target=operator.mod,
            args=[other, self.node],
        )

    def __matmul__(self, other: Union[Proxy, Any]) -> Self:
        return self.node.create(
            target=operator.matmul,
            args=[self.node, other],
        )

    def __rmatmul__(self, other: Union[Proxy, Any]) -> Self:
        return self.node.create(
            target=operator.matmul,
            args=[other, self.node],
        )

    def __truediv__(self, other: Union[Proxy, Any]) -> Self:
        return self.node.create(
            target=operator.truediv,
            args=[self.node, other],
        )

    def __rtruediv__(self, other: Union[Proxy, Any]) -> Self:
        return self.node.create(
            target=operator.truediv,
            args=[other, self.node],
        )

<<<<<<< HEAD
=======
    def __eq__(self, other: Union[Proxy, Any]) -> Self:
        return self.node.add(target=operator.eq, args=[self.node, other])

    def __ne__(self, other: Union[Proxy, Any]) -> Self:
        return self.node.add(target=operator.ne, args=[self.node, other])

    def __lt__(self, other: Union[Proxy, Any]) -> Self:
        return self.node.add(target=operator.lt, args=[self.node, other])

    def __gt__(self, other: Union[Proxy, Any]) -> Self:
        return self.node.add(target=operator.gt, args=[self.node, other])

    def __le__(self, other: Union[Proxy, Any]) -> Self:
        return self.node.add(target=operator.eq, args=[self.node, other])

    def __ge__(self, other: Union[Proxy, Any]) -> Self:
        return self.node.add(target=operator.ge, args=[self.node, other])

    def __index__(self) -> Self:
        return self.node.add(target=operator.index, args=[self.node])

>>>>>>> 14329758
    def __bool__(self) -> bool:
        return self.node.proxy_value.__bool__()

    def __instancecheck__(self, __instance: Any) -> bool:
        return self.node.proxy_value.__instancecheck__(__instance)

    @classmethod
    def __torch_function__(cls, orig_method, types, args=None, kwargs=None) -> Self:
        if args is None:
            args = list()
        if kwargs is None:
            kwargs = dict()

        proxy: Proxy = None

        def get_proxy(arg):
            nonlocal proxy

            proxy = arg

        util.apply(args, get_proxy, Proxy)

        return proxy.node.create(
            target=orig_method,
            args=args,
            kwargs=kwargs,
        )


from functools import wraps


def proxy_wrapper(fn) -> None:
    """Wraps problematic functions (torch functions sometimes).
    Checks if any of its args are proxies. If so we return a proxy of the function.
    Otherwise just run the function.

    Args:
        fn (function): Function to wrap.

    Returns:
        function: Wrapped function.
    """

    @wraps(fn)
    def patched(*args, **kwargs):

        node = None

        def get_node(proxy: Proxy):
            nonlocal node

            node = proxy.node

        util.apply((args, kwargs), get_node, Proxy)

        if node is not None:
            return node.add(target=fn, args=args, kwargs=kwargs)

        else:
            return fn(*args, **kwargs)

    return patched<|MERGE_RESOLUTION|>--- conflicted
+++ resolved
@@ -128,6 +128,7 @@
             args=[self.node],
         )
 
+
     def __neg__(self) -> Self:
         return self.node.create(
             target=operator.neg,
@@ -221,8 +222,6 @@
             args=[other, self.node],
         )
 
-<<<<<<< HEAD
-=======
     def __eq__(self, other: Union[Proxy, Any]) -> Self:
         return self.node.add(target=operator.eq, args=[self.node, other])
 
@@ -244,7 +243,6 @@
     def __index__(self) -> Self:
         return self.node.add(target=operator.index, args=[self.node])
 
->>>>>>> 14329758
     def __bool__(self) -> bool:
         return self.node.proxy_value.__bool__()
 
