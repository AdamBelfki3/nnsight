--- conflicted
+++ resolved
@@ -2,12 +2,7 @@
 
 import inspect
 import weakref
-<<<<<<< HEAD
 from typing import TYPE_CHECKING, Any, Callable, Dict, List, Optional, Tuple, Union
-=======
-from typing import (TYPE_CHECKING, Any, Callable, Dict, List, Optional, Tuple,
-                    Union)
->>>>>>> bdbf6829
 
 import torch
 from torch._subclasses.fake_tensor import FakeTensor
@@ -112,34 +107,6 @@
         self.listeners: List[Node] = list()
         self.dependencies: List[Node] = list()
 
-<<<<<<< HEAD
-=======
-        # Add all arguments that are nodes to nodes dependencies
-        # (unless the arg is already .done(), for when you want to apply things to proxies after model execution?)
-        util.apply(
-            self.args,
-            lambda x: self.dependencies.append(x) if not x.done() else None,
-            Node,
-        )
-        util.apply(
-            self.kwargs,
-            lambda x: self.dependencies.append(x) if not x.done() else None,
-            Node,
-        )
-        # Add node to all arguments that are nodes' listeners
-        # (unless the arg is already .done(), for when you want to apply things to proxies after model execution?)
-        util.apply(
-            self.args,
-            lambda x: x.listeners.append(weakref.proxy(self)) if not x.done() else None,
-            Node,
-        )
-        util.apply(
-            self.kwargs,
-            lambda x: x.listeners.append(weakref.proxy(self)) if not x.done() else None,
-            Node,
-        )
-
->>>>>>> bdbf6829
         self.remaining_listeners = 0
         self.remaining_dependencies = 0
 
@@ -212,7 +179,7 @@
             if not node.done():
 
                 self.dependencies.append(node)
-                node.listeners.append(self)
+                node.listeners.append(weakref.proxy(self))
 
             return node
 
@@ -376,37 +343,9 @@
         Else prepares args and kwargs and passes them to target. Gets output of target and sets the Node's value to it.
         """
 
-<<<<<<< HEAD
         if isinstance(self.target, type) and issubclass(
             self.target, protocols.Protocol
         ):
-=======
-        # Prepare arguments.
-        args, kwargs = self.prepare_inputs()
-
-        # We se a nodes target to 'null' if we don't want it to be executed and therefore never done
-        if self.target == "null":
-            return
-        elif self.target == "swap":
-            if self.graph.swap is not None:
-                self.graph.swap.set_value(False)
-
-            self.graph.swap = self
-
-            return
-
-        elif self.target == "grad":
-
-            tensor: torch.Tensor = args[0]
-            backward_idx: int = args[1]
-
-            hook = None
-
-            def grad(value):
-
-                nonlocal backward_idx
-                nonlocal hook
->>>>>>> bdbf6829
 
             self.target.execute(self)
 
@@ -418,14 +357,8 @@
             # Call the target to get value.
             output = self.target(*args, **kwargs)
 
-<<<<<<< HEAD
             # Set value.
             self.set_value(output)
-=======
-                    backward_idx = -1
-
-                    hook.remove()
->>>>>>> bdbf6829
 
     def set_value(self, value: Any) -> None:
         """Sets the value of this Node and logs the event.
