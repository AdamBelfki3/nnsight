[build-system]
requires = ["setuptools", "setuptools_scm[toml]>=6.2"]
build-backend = "setuptools.build_meta"
[project]
name = "nnsight"
<<<<<<< HEAD
=======
version = "0.0.6"
>>>>>>> 589ba5f5
authors = [
  { name="Jaden Fiotto-Kaufman", email="jadenfk@outlook.com" },
]
description = "Package for interpreting and manipulating the internals of deep learning models."
readme = "README.md"
requires-python = ">=3.7"
classifiers = [
    "Programming Language :: Python :: 3",
    "License :: OSI Approved :: MIT License",
    "Operating System :: OS Independent",
]
dependencies = [
    "transformers",
    "protobuf",
    "python-socketio[client]",
    "tokenizers>=0.13.0",
    "pydantic>=2.4.0",
    "torch>=2.1.0",
    "sentencepiece",
    "torchvision",
    "accelerate",
    "diffusers"
    ]
[project.urls]
"Homepage" = "https://github.com/JadenFiotto-Kaufman/nnsight"

[tool.setuptools]
include-package-data = true
[tool.setuptools.package-data]
nnsight = ["config.yaml", "nnsight.log"]
[tool.setuptools_scm]

<|MERGE_RESOLUTION|>--- conflicted
+++ resolved
@@ -3,10 +3,6 @@
 build-backend = "setuptools.build_meta"
 [project]
 name = "nnsight"
-<<<<<<< HEAD
-=======
-version = "0.0.6"
->>>>>>> 589ba5f5
 authors = [
   { name="Jaden Fiotto-Kaufman", email="jadenfk@outlook.com" },
 ]
